--- conflicted
+++ resolved
@@ -30,11 +30,7 @@
     {
         private readonly List<LockDisposable> _acquiredLocks = new();
 
-<<<<<<< HEAD
-        public InMemoryConnection([NotNull] InMemoryStorageOptions options, [NotNull] DispatcherBase<TKey, InMemoryConnection<TKey>> dispatcher, [NotNull] IKeyProvider<TKey> keyProvider)
-=======
-        public InMemoryConnection(InMemoryStorageOptions options, DispatcherBase<TKey> dispatcher, IKeyProvider<TKey> keyProvider)
->>>>>>> 8e694d07
+        public InMemoryConnection(InMemoryStorageOptions options, DispatcherBase<TKey, InMemoryConnection<TKey>> dispatcher, IKeyProvider<TKey> keyProvider)
         {
             Options = options ?? throw new ArgumentNullException(nameof(options));
             Dispatcher = dispatcher ?? throw new ArgumentNullException(nameof(dispatcher));
