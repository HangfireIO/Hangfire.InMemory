// This file is part of Hangfire.InMemory. Copyright © 2020 Hangfire OÜ.
// 
// Hangfire is free software: you can redistribute it and/or modify
// it under the terms of the GNU Lesser General Public License as 
// published by the Free Software Foundation, either version 3 
// of the License, or any later version.
// 
// Hangfire is distributed in the hope that it will be useful,
// but WITHOUT ANY WARRANTY; without even the implied warranty of
// MERCHANTABILITY or FITNESS FOR A PARTICULAR PURPOSE. See the
// GNU Lesser General Public License for more details.
// 
// You should have received a copy of the GNU Lesser General Public 
// License along with Hangfire. If not, see <http://www.gnu.org/licenses/>.

using System;
using System.Collections.Generic;
using System.Diagnostics.CodeAnalysis;
using System.Globalization;
using System.Linq;
using Hangfire.Common;
using Hangfire.InMemory.State;
using Hangfire.States;
using Hangfire.Storage;
using Hangfire.Storage.Monitoring;

namespace Hangfire.InMemory
{
    internal sealed class InMemoryMonitoringApi<TKey> : JobStorageMonitor
        where TKey : IComparable<TKey>
    {
        [SuppressMessage("ReSharper", "StaticMemberInGenericType")] 
        private static readonly string[] StatisticsStates =
        [
            EnqueuedState.StateName, ScheduledState.StateName, ProcessingState.StateName, FailedState.StateName,
            AwaitingState.StateName
        ];

        [SuppressMessage("ReSharper", "StaticMemberInGenericType")]
        private static readonly IReadOnlyDictionary<string, string> StatisticsCounters = new Dictionary<string, string>
        {
            { "Succeeded", "stats:succeeded" },
            { "Deleted", "stats:deleted" }
        };

        [SuppressMessage("ReSharper", "StaticMemberInGenericType")]
        private static readonly IReadOnlyDictionary<string, string> StatisticsSets = new Dictionary<string, string>
        {
            { "Recurring", "recurring-jobs" },
            { "Retries", "retries" }
        };

        private readonly DispatcherBase<TKey, InMemoryConnection<TKey>> _dispatcher;
        private readonly IKeyProvider<TKey> _keyProvider;

<<<<<<< HEAD
        public InMemoryMonitoringApi([NotNull] DispatcherBase<TKey, InMemoryConnection<TKey>> dispatcher, [NotNull] IKeyProvider<TKey> keyProvider)
=======
        public InMemoryMonitoringApi(DispatcherBase<TKey> dispatcher, IKeyProvider<TKey> keyProvider)
>>>>>>> 8e694d07
        {
            _dispatcher = dispatcher ?? throw new ArgumentNullException(nameof(dispatcher));
            _keyProvider = keyProvider ?? throw new ArgumentNullException(nameof(keyProvider));
        }

        public override IList<QueueWithTopEnqueuedJobsDto> Queues()
        {
            var queues = _dispatcher.QueryReadAndWait(new MonitoringQueries<TKey>.QueuesGetAll(), static (q, s) => q.Execute(s));

            var jobKeys = new List<TKey>();
            foreach (var queue in queues)
            {
                jobKeys.AddRange(queue.First);
            }

            var jobs = _dispatcher.QueryReadAndWait(new MonitoringQueries<TKey>.JobsGetByKey(jobKeys), static (q, s) => q.Execute(s));

            return queues.Select(entry => new QueueWithTopEnqueuedJobsDto
            {
                Length = entry.Length,
                Name = entry.Name,
                FirstJobs = new JobList<EnqueuedJobDto>(entry.First.Select(key =>
                    new KeyValuePair<string, EnqueuedJobDto>(
                        _keyProvider.ToString(key),
                        new EnqueuedJobDto
                        {
                            InEnqueuedState = TryGetJobRecord(jobs, key, EnqueuedState.StateName, out var job),
                            Job = job.Job,
                            State = job.StateName,
#if !HANGFIRE_170
                            InvocationData = job.InvocationData,
                            LoadException = job.LoadException,
                            StateData = job.StateData,
#endif
                            EnqueuedAt = job.StateCreatedAt
                        })))
            }).ToList();
        }

        public override IList<ServerDto> Servers()
        {
            var servers = _dispatcher.QueryReadAndWait(new MonitoringQueries<TKey>.ServersGetAll(), static (q, s) => q.Execute(s));
            return servers.Select(static entry => new ServerDto
            {
                Name = entry.Name,
                Queues = entry.Queues,
                WorkersCount = entry.WorkersCount,
                Heartbeat = entry.Heartbeat.ToUtcDateTime(),
                StartedAt = entry.StartedAt.ToUtcDateTime()
            }).ToList();
        }

        public override JobDetailsDto? JobDetails(string jobId)
        {
            if (jobId == null) throw new ArgumentNullException(nameof(jobId));

            if (!_keyProvider.TryParse(jobId, out var jobKey))
            {
                return null;
            }

            var details = _dispatcher.QueryReadAndWait(new MonitoringQueries<TKey>.JobGetDetails(jobKey), static (q, s) => q.Execute(s));
            if (details == null) return null;

            return new JobDetailsDto
            {
                Job = details.InvocationData.TryGetJob(out var loadException),
#if !HANGFIRE_170
                LoadException = loadException,
                InvocationData = details.InvocationData,
#endif
                Properties = details.Parameters.ToDictionary(static x => x.Key, static x => x.Value, details.StringComparer),
                History = details.History.Select(x => new StateHistoryDto
                {
                    CreatedAt = x.CreatedAt.ToUtcDateTime(),
                    StateName = x.Name,
                    Reason = x.Reason,
                    Data = x.Data.ToDictionary(static d => d.Key, static d => d.Value, details.StringComparer)
                }).Reverse().ToList(),
                CreatedAt = details.CreatedAt.ToUtcDateTime(),
                ExpireAt = details.ExpireAt?.ToUtcDateTime()
            };
        }

        public override StatisticsDto GetStatistics()
        {
            var statistics = _dispatcher.QueryReadAndWait(
                new MonitoringQueries<TKey>.StatisticsGetAll(StatisticsStates, StatisticsCounters, StatisticsSets),
                static (q, s) => q.Execute(s));

            return new StatisticsDto
            {
                Enqueued = statistics.States[EnqueuedState.StateName],
                Scheduled = statistics.States[ScheduledState.StateName],
                Processing = statistics.States[ProcessingState.StateName],
                Failed = statistics.States[FailedState.StateName],
#if !HANGFIRE_170
                Awaiting = statistics.States[AwaitingState.StateName],
#endif
                Succeeded = statistics.Counters["Succeeded"],
                Deleted = statistics.Counters["Deleted"],
                Queues = statistics.Queues,
                Servers = statistics.Servers,
#if !HANGFIRE_170
                Retries = statistics.Sets["Retries"],
#endif
                Recurring = statistics.Sets["Recurring"]
            };
        }

        public override JobList<EnqueuedJobDto> EnqueuedJobs(string queue, int from, int perPage)
        {
            if (queue == null) throw new ArgumentNullException(nameof(queue));

            var enqueued =
                _dispatcher.QueryReadAndWait(new MonitoringQueries<TKey>.QueueGetEnqueued(queue, from, perPage), static (q, s) => q.Execute(s));

            var jobs = _dispatcher.QueryReadAndWait(new MonitoringQueries<TKey>.JobsGetByKey(enqueued), static (q, s) => q.Execute(s));

            return new JobList<EnqueuedJobDto>(enqueued.Select(key => new KeyValuePair<string, EnqueuedJobDto>(
                _keyProvider.ToString(key),
                new EnqueuedJobDto
                {
                    InEnqueuedState = TryGetJobRecord(jobs, key, EnqueuedState.StateName, out var job),
                    Job =  job.Job,
                    State = job.StateName,
#if !HANGFIRE_170
                    InvocationData = job.InvocationData,
                    LoadException = job.LoadException,
                    StateData = job.StateData,
#endif
                    EnqueuedAt = job.StateCreatedAt
                })));
        }

        public override JobList<FetchedJobDto> FetchedJobs(string queue, int from, int perPage)
        {
            if (queue == null) throw new ArgumentNullException(nameof(queue));
            return new JobList<FetchedJobDto>([]);
        }

        public override JobList<ProcessingJobDto> ProcessingJobs(int from, int count)
        {
            var processing = _dispatcher.QueryReadAndWait(
                new MonitoringQueries<TKey>.JobsGetByState(ProcessingState.StateName, from, count),
                static (q, s) => q.Execute(s));

            var jobs = _dispatcher.QueryReadAndWait(new MonitoringQueries<TKey>.JobsGetByKey(processing), static (q, s) => q.Execute(s));

            return new JobList<ProcessingJobDto>(processing.Select(key => new KeyValuePair<string, ProcessingJobDto>(
                _keyProvider.ToString(key),
                new ProcessingJobDto
                {
                    InProcessingState = TryGetJobRecord(jobs, key, ProcessingState.StateName, out var job),
                    Job = job.Job,
#if !HANGFIRE_170
                    InvocationData = job.InvocationData,
                    LoadException = job.LoadException,
                    StateData = job.StateData,
#endif
                    StartedAt = job.StateCreatedAt,
                    ServerId = job.StateData?.TryGetValue("ServerId", out var serverId) ?? false
                        ? serverId
                        : null
                })));
        }

        public override JobList<ScheduledJobDto> ScheduledJobs(int from, int count)
        {
            var scheduled = _dispatcher.QueryReadAndWait(
                new MonitoringQueries<TKey>.JobsGetByState(ScheduledState.StateName, from, count),
                static (q, s) => q.Execute(s));

            var jobs = _dispatcher.QueryReadAndWait(new MonitoringQueries<TKey>.JobsGetByKey(scheduled), static (q, s) => q.Execute(s));

            return new JobList<ScheduledJobDto>(scheduled.Select(key => new KeyValuePair<string, ScheduledJobDto>(
                _keyProvider.ToString(key),
                new ScheduledJobDto
                {
                    InScheduledState = TryGetJobRecord(jobs, key, ScheduledState.StateName, out var job),
                    Job = job.Job,
#if !HANGFIRE_170
                    InvocationData = job.InvocationData,
                    LoadException = job.LoadException,
                    StateData = job.StateData,
#endif
                    ScheduledAt = job.StateCreatedAt,
                    EnqueueAt = (job.StateData?.TryGetValue("EnqueueAt", out var enqueueAt) ?? false
                        ? JobHelper.DeserializeNullableDateTime(enqueueAt)
                        : null) ?? DateTime.MinValue
                })));
        }

        public override JobList<SucceededJobDto> SucceededJobs(int from, int count)
        {
            var succeeded = _dispatcher.QueryReadAndWait(
                new MonitoringQueries<TKey>.JobsGetByState(SucceededState.StateName, from, count, reversed: true),
                static (q, s) => q.Execute(s));

            var jobs = _dispatcher.QueryReadAndWait(new MonitoringQueries<TKey>.JobsGetByKey(succeeded), static (q, s) => q.Execute(s));

            return new JobList<SucceededJobDto>(succeeded.Select(key => new KeyValuePair<string, SucceededJobDto>(
                _keyProvider.ToString(key),
                new SucceededJobDto
                {
                    InSucceededState = TryGetJobRecord(jobs, key, SucceededState.StateName, out var job),
                    Job = job.Job,
#if !HANGFIRE_170
                    InvocationData = job.InvocationData,
                    LoadException = job.LoadException,
                    StateData = job.StateData,
#endif
                    SucceededAt = job.StateCreatedAt,
                    Result = job.StateData?.TryGetValue("Result", out var result) ?? false
                        ? result
                        : null,
                    TotalDuration = (job.StateData?.TryGetValue("PerformanceDuration", out var duration) ?? false) && 
                                    (job.StateData?.TryGetValue("Latency", out var latency) ?? false) 
                        ? long.Parse(duration, CultureInfo.InvariantCulture) + long.Parse(latency, CultureInfo.InvariantCulture)
                        : null
                })));
        }

        public override JobList<FailedJobDto> FailedJobs(int from, int count)
        {
            var failed = _dispatcher.QueryReadAndWait(
                new MonitoringQueries<TKey>.JobsGetByState(FailedState.StateName, from, count, reversed: true),
                static (q, s) => q.Execute(s));

            var jobs = _dispatcher.QueryReadAndWait(new MonitoringQueries<TKey>.JobsGetByKey(failed), static (q, s) => q.Execute(s));

            return new JobList<FailedJobDto>(failed.Select(key => new KeyValuePair<string, FailedJobDto>(
                _keyProvider.ToString(key),
                new FailedJobDto
                {
                    InFailedState = TryGetJobRecord(jobs, key, FailedState.StateName, out var job),
                    Job = job.Job,
#if !HANGFIRE_170
                    InvocationData = job.InvocationData,
                    LoadException = job.LoadException,
                    StateData = job.StateData,
#endif
                    Reason = job.StateReason,
                    FailedAt = job.StateCreatedAt,
                    ExceptionDetails = job.StateData?.TryGetValue("ExceptionDetails", out var details) ?? false 
                        ? details
                        : null,
                    ExceptionType = job.StateData?.TryGetValue("ExceptionType", out var type) ?? false
                        ? type
                        : null,
                    ExceptionMessage = job.StateData?.TryGetValue("ExceptionMessage", out var message) ?? false
                        ? message
                        : null,
                })));
        }

        public override JobList<DeletedJobDto> DeletedJobs(int from, int count)
        {
            var deleted = _dispatcher.QueryReadAndWait(
                new MonitoringQueries<TKey>.JobsGetByState(DeletedState.StateName, from, count, reversed: true),
                static (q, s) => q.Execute(s));

            var jobs = _dispatcher.QueryReadAndWait(new MonitoringQueries<TKey>.JobsGetByKey(deleted), static (q, s) => q.Execute(s));

            return new JobList<DeletedJobDto>(deleted.Select(key => new KeyValuePair<string, DeletedJobDto>(
                _keyProvider.ToString(key),
                new DeletedJobDto
                {
                    InDeletedState = TryGetJobRecord(jobs, key, DeletedState.StateName, out var job),
                    Job = job.Job,
#if !HANGFIRE_170
                    InvocationData = job.InvocationData,
                    LoadException = job.LoadException,
                    StateData = job.StateData,
#endif
                    DeletedAt = job.StateCreatedAt
                })));
        }

#if !HANGFIRE_170
        public override JobList<AwaitingJobDto> AwaitingJobs(int from, int count)
        {
            var awaiting = _dispatcher.QueryReadAndWait(
                new MonitoringQueries<TKey>.JobsGetByState(AwaitingState.StateName, from, count),
                static (q, s) => q.Execute(s));

            var jobs = _dispatcher.QueryReadAndWait(new MonitoringQueries<TKey>.JobsGetByKey(awaiting), static (q, s) => q.Execute(s));

            var parentKeys = new List<TKey>();
            foreach (var job in jobs)
            {
                if ((job.Value?.StateName?.Equals(AwaitingState.StateName, StringComparison.OrdinalIgnoreCase) ?? false) &&
                    (job.Value?.StateData?.TryGetValue("ParentId", out var parentId) ?? false) &&
                    _keyProvider.TryParse(parentId, out var key))
                {
                    parentKeys.Add(key);
                }
            }

            var parentJobs = _dispatcher.QueryReadAndWait(new MonitoringQueries<TKey>.JobsGetByKey(parentKeys), static (q, s) => q.Execute(s));

            return new JobList<AwaitingJobDto>(awaiting.Select(key => new KeyValuePair<string, AwaitingJobDto>(
                _keyProvider.ToString(key),
                new AwaitingJobDto
                {
                    InAwaitingState = TryGetJobRecord(jobs, key, AwaitingState.StateName, out var job),
                    InvocationData = job.InvocationData,
                    Job = job.Job,
                    LoadException = job.LoadException,
                    StateData = job.StateData,
                    AwaitingAt = job.StateCreatedAt,
                    ParentStateName = (job.StateData?.TryGetValue("ParentId", out var parentId) ?? false) &&
                                      _keyProvider.TryParse(parentId, out var parentKey) &&
                                      parentJobs.TryGetValue(parentKey, out var parent)
                                      ? parent?.StateName
                                      : null
                })));
        }
#endif

        public override long ScheduledCount()
        {
            return GetCountByStateName(ScheduledState.StateName);
        }

        public override long EnqueuedCount(string queue)
        {
            if (queue == null) throw new ArgumentNullException(nameof(queue));
            return _dispatcher.QueryReadAndWait(new MonitoringQueries<TKey>.QueueGetCount(queue), static (q, s) => q.Execute(s));
        }

        public override long FetchedCount(string queue)
        {
            if (queue == null) throw new ArgumentNullException(nameof(queue));
            return 0;
        }

        public override long FailedCount()
        {
            return GetCountByStateName(FailedState.StateName);
        }

        public override long ProcessingCount()
        {
            return GetCountByStateName(ProcessingState.StateName);
        }

        public override long SucceededListCount()
        {
            return GetCountByStateName(SucceededState.StateName);
        }

        public override long DeletedListCount()
        {
            return GetCountByStateName(DeletedState.StateName);
        }

#if !HANGFIRE_170
        public override long AwaitingCount()
        {
            return GetCountByStateName(AwaitingState.StateName);
        }
#endif

        public override IDictionary<DateTime, long> SucceededByDatesCount()
        {
            var now = _dispatcher.GetMonotonicTime();
            return _dispatcher.QueryReadAndWait(new MonitoringQueries<TKey>.CounterGetDailyTimeline(now, "succeeded"), static (q, s) => q.Execute(s));
        }

        public override IDictionary<DateTime, long> FailedByDatesCount()
        {
            var now = _dispatcher.GetMonotonicTime();
            return _dispatcher.QueryReadAndWait(new MonitoringQueries<TKey>.CounterGetDailyTimeline(now, "failed"), static (q, s) => q.Execute(s));
        }

#if !HANGFIRE_170
        public override IDictionary<DateTime, long> DeletedByDatesCount()
        {
            var now = _dispatcher.GetMonotonicTime();
            return _dispatcher.QueryReadAndWait(new MonitoringQueries<TKey>.CounterGetDailyTimeline(now, "deleted"), static (q, s) => q.Execute(s));
        }
#endif

        public override IDictionary<DateTime, long> HourlySucceededJobs()
        {
            var now = _dispatcher.GetMonotonicTime();
            return _dispatcher.QueryReadAndWait(new MonitoringQueries<TKey>.CounterGetHourlyTimeline(now, "succeeded"), static (q, s) => q.Execute(s));
        }

        public override IDictionary<DateTime, long> HourlyFailedJobs()
        {
            var now = _dispatcher.GetMonotonicTime();
            return _dispatcher.QueryReadAndWait(new MonitoringQueries<TKey>.CounterGetHourlyTimeline(now, "failed"), static (q, s) => q.Execute(s));
        }

#if !HANGFIRE_170
        public override IDictionary<DateTime, long> HourlyDeletedJobs()
        {
            var now = _dispatcher.GetMonotonicTime();
            return _dispatcher.QueryReadAndWait(new MonitoringQueries<TKey>.CounterGetHourlyTimeline(now, "deleted"), static (q, s) => q.Execute(s));
        }
#endif

        private long GetCountByStateName(string stateName)
        {
            return _dispatcher.QueryReadAndWait(new MonitoringQueries<TKey>.JobGetCountByState(stateName), static (q, s) => q.Execute(s));
        }

        private static bool TryGetJobRecord(
            IReadOnlyDictionary<TKey, MonitoringQueries<TKey>.JobsGetByKey.Record?> jobs,
            TKey key,
            string targetState,
            out JobRecord jobRecord)
        {
            InvocationData? data = null;
            Job? job = null;
            JobLoadException? loadException = null;
            string? stateName = null;

            if (jobs.TryGetValue(key, out var record) && record != null)
            {
                data = record.InvocationData;
                job = record.InvocationData.TryGetJob(out loadException);
                stateName = record.StateName;

                if (targetState.Equals(record.StateName, StringComparison.OrdinalIgnoreCase))
                {
                    var stateData = record.StateData?.ToDictionary(static x => x.Key, static x => x.Value, record.StringComparer);
                    var stateCreatedAt = record.StateCreatedAt?.ToUtcDateTime();

                    jobRecord = new JobRecord(data, job, loadException, stateName, record.StateReason, stateData, stateCreatedAt);
                    return true;
                }
            }

            jobRecord = new JobRecord(data, job, loadException, stateName, null, null, null);
            return false;
        }

        private sealed class JobRecord(
            InvocationData? invocationData,
            Job? job,
            JobLoadException? loadException,
            string? stateName,
            string? stateReason,
            IDictionary<string, string>? stateData,
            DateTime? stateCreatedAt)
        {
            public InvocationData? InvocationData { get; } = invocationData;
            public Job? Job { get; } = job;
            public JobLoadException? LoadException { get; } = loadException;
            public string? StateName { get; } = stateName;
            public string? StateReason { get; } = stateReason;
            public IDictionary<string, string>? StateData { get; } = stateData;
            public DateTime? StateCreatedAt { get; } = stateCreatedAt;
        }
    }
}<|MERGE_RESOLUTION|>--- conflicted
+++ resolved
@@ -53,11 +53,7 @@
         private readonly DispatcherBase<TKey, InMemoryConnection<TKey>> _dispatcher;
         private readonly IKeyProvider<TKey> _keyProvider;
 
-<<<<<<< HEAD
-        public InMemoryMonitoringApi([NotNull] DispatcherBase<TKey, InMemoryConnection<TKey>> dispatcher, [NotNull] IKeyProvider<TKey> keyProvider)
-=======
-        public InMemoryMonitoringApi(DispatcherBase<TKey> dispatcher, IKeyProvider<TKey> keyProvider)
->>>>>>> 8e694d07
+        public InMemoryMonitoringApi(DispatcherBase<TKey, InMemoryConnection<TKey>> dispatcher, IKeyProvider<TKey> keyProvider)
         {
             _dispatcher = dispatcher ?? throw new ArgumentNullException(nameof(dispatcher));
             _keyProvider = keyProvider ?? throw new ArgumentNullException(nameof(keyProvider));
